/*
Copyright 2019 The Knative Authors

Licensed under the Apache License, Version 2.0 (the "License");
you may not use this file except in compliance with the License.
You may obtain a copy of the License at

    http://www.apache.org/licenses/LICENSE-2.0

Unless required by applicable law or agreed to in writing, software
distributed under the License is distributed on an "AS IS" BASIS,
WITHOUT WARRANTIES OR CONDITIONS OF ANY KIND, either express or implied.
See the License for the specific language governing permissions and
limitations under the License.
*/

package namespace

import (
	"context"
	"fmt"

	"k8s.io/client-go/tools/cache"
	"knative.dev/eventing/pkg/reconciler/namespace/resources"
	"knative.dev/eventing/pkg/utils"
	"knative.dev/pkg/system"

	corev1listers "k8s.io/client-go/listers/core/v1"
	rbacv1listers "k8s.io/client-go/listers/rbac/v1"
	configslisters "knative.dev/eventing/pkg/client/listers/configs/v1alpha1"
	eventinglisters "knative.dev/eventing/pkg/client/listers/eventing/v1alpha1"

	"go.uber.org/zap"
	corev1 "k8s.io/api/core/v1"
	rbacv1 "k8s.io/api/rbac/v1"
	apierrs "k8s.io/apimachinery/pkg/api/errors"
	k8serrors "k8s.io/apimachinery/pkg/api/errors"
	metav1 "k8s.io/apimachinery/pkg/apis/meta/v1"
	configsv1alpha1 "knative.dev/eventing/pkg/apis/configs/v1alpha1"
	"knative.dev/eventing/pkg/apis/eventing/v1alpha1"
	"knative.dev/eventing/pkg/logging"
	"knative.dev/eventing/pkg/reconciler"
	"knative.dev/pkg/controller"
)

const (
	namespaceReconciled       = "NamespaceReconciled"
	namespaceReconcileFailure = "NamespaceReconcileFailure"

	// Name of the corev1.Events emitted from the reconciliation process.
	configMapPropagationCreated = "ConfigMapPropagationCreated"
	brokerCreated               = "BrokerCreated"
	serviceAccountCreated       = "BrokerServiceAccountCreated"
	serviceAccountRBACCreated   = "BrokerServiceAccountRBACCreated"
	secretCopied                = "SecretCopied"
	secretCopyFailure           = "SecretCopyFailure"
)

var (
	serviceAccountGVK       = corev1.SchemeGroupVersion.WithKind("ServiceAccount")
	roleBindingGVK          = rbacv1.SchemeGroupVersion.WithKind("RoleBinding")
	brokerGVK               = v1alpha1.SchemeGroupVersion.WithKind("Broker")
	configMapPropagationGVK = configsv1alpha1.SchemeGroupVersion.WithKind("ConfigMapPropagation")
)

type Reconciler struct {
	*reconciler.Base

	brokerPullSecretName string

	// listers index properties about resources
<<<<<<< HEAD
	namespaceLister      corev1listers.NamespaceLister
	serviceAccountLister corev1listers.ServiceAccountLister
	roleBindingLister    rbacv1listers.RoleBindingLister
	brokerLister         eventinglisters.BrokerLister
=======
	namespaceLister            corev1listers.NamespaceLister
	serviceAccountLister       corev1listers.ServiceAccountLister
	roleBindingLister          rbacv1listers.RoleBindingLister
	brokerLister               eventinglisters.BrokerLister
	configMapPropagationLister configslisters.ConfigMapPropagationLister
	tracker                    tracker.Interface
>>>>>>> f80233d5
}

// Check that our Reconciler implements controller.Reconciler
var _ controller.Reconciler = (*Reconciler)(nil)

// Reconcile compares the actual state with the desired, and attempts to
// converge the two. It then updates the Status block of the Namespace resource
// with the current status of the resource.
func (r *Reconciler) Reconcile(ctx context.Context, key string) error {
	_, name, err := cache.SplitMetaNamespaceKey(key)
	if err != nil {
		logging.FromContext(ctx).Error("invalid resource key")
		return nil
	}

	// Get the namespace resource with this namespace/name
	original, err := r.namespaceLister.Get(name)
	if apierrs.IsNotFound(err) {
		// The resource may no longer exist, in which case we stop processing.
		logging.FromContext(ctx).Error("namespace key in work queue no longer exists")
		return nil
	} else if err != nil {
		return err
	}

	if original.Labels[resources.InjectionLabelKey] != resources.InjectionEnabledLabelValue {
		logging.FromContext(ctx).Debug("Not reconciling Namespace")
		return nil
	}

	// Don't modify the informers copy
	ns := original.DeepCopy()

	// Reconcile this copy of the Namespace.
	reconcileErr := r.reconcile(ctx, ns)
	if reconcileErr != nil {
		logging.FromContext(ctx).Error("Error reconciling Namespace", zap.Error(reconcileErr))
		r.Recorder.Eventf(ns, corev1.EventTypeWarning, namespaceReconcileFailure, "Failed to reconcile Namespace: %v", reconcileErr)
	} else {
		logging.FromContext(ctx).Debug("Namespace reconciled")
		r.Recorder.Eventf(ns, corev1.EventTypeNormal, namespaceReconciled, "Namespace reconciled: %q", ns.Name)
	}

	return reconcileErr
}

func (r *Reconciler) reconcile(ctx context.Context, ns *corev1.Namespace) error {
	if ns.DeletionTimestamp != nil {
		return nil
	}

	cmp, err := r.reconcileConfigMapPropagation(ctx, ns)
	if err != nil {
		return fmt.Errorf("configMapPropagation: %w", err)
	}

	// Tell tracker to reconcile this namespace whenever the ConfigMapPropagation changes.
	if err = r.tracker.Track(utils.ObjectRef(cmp, configMapPropagationGVK), ns); err != nil {
		return fmt.Errorf("track configMapPropagation: %w", err)
	}

	if err := r.reconcileServiceAccountAndRoleBindings(ctx, ns, resources.IngressServiceAccountName, resources.IngressRoleBindingName, resources.IngressClusterRoleName); err != nil {
		return fmt.Errorf("broker ingress: %w", err)
	}

	if err := r.reconcileServiceAccountAndRoleBindings(ctx, ns, resources.FilterServiceAccountName, resources.FilterRoleBindingName, resources.FilterClusterRoleName); err != nil {
		return fmt.Errorf("broker filter: %w", err)
	}

<<<<<<< HEAD
	if _, err := r.reconcileBroker(ctx, ns); err != nil {
		return fmt.Errorf("broker: %v", err)
	}

=======
	b, err := r.reconcileBroker(ctx, ns)
	if err != nil {
		return fmt.Errorf("broker: %w", err)
	}

	// Tell tracker to reconcile this namespace whenever the Broker changes.
	if err = r.tracker.Track(utils.ObjectRef(b, brokerGVK), ns); err != nil {
		return fmt.Errorf("track broker: %w", err)
	}

>>>>>>> f80233d5
	return nil
}

// reconcileConfigMapPropagation reconciles the default ConfigMapPropagation for the Namespace 'ns'.
func (r *Reconciler) reconcileConfigMapPropagation(ctx context.Context, ns *corev1.Namespace) (*configsv1alpha1.ConfigMapPropagation, error) {
	current, err := r.EventingClientSet.ConfigsV1alpha1().ConfigMapPropagations(ns.Name).Get(resources.DefaultConfigMapPropagationName, metav1.GetOptions{})

	// If the resource doesn't exist, we'll create it.
	if k8serrors.IsNotFound(err) {
		cmp := resources.MakeConfigMapPropagation(ns.Name)
		cmp, err = r.EventingClientSet.ConfigsV1alpha1().ConfigMapPropagations(ns.Name).Create(cmp)
		if err != nil {
			return nil, err
		}
		r.Recorder.Event(ns, corev1.EventTypeNormal, configMapPropagationCreated,
			"Default ConfigMapPropagation: "+cmp.Name+" created")
		return cmp, nil
	} else if err != nil {
		return nil, err
	}
	// Don't update anything that is already present.
	return current, nil
}

// reconcileServiceAccountAndRoleBinding reconciles the service account and role binding for
// Namespace 'ns'.
<<<<<<< HEAD
func (r *Reconciler) reconcileServiceAccountAndRoleBindings(ctx context.Context, ns *corev1.Namespace, saName, rbName, clusterRoleName, configClusterRoleName string) error {

	sa, err := r.reconcileBrokerServiceAccount(ctx, ns, resources.MakeServiceAccount(ns, saName))
=======
func (r *Reconciler) reconcileServiceAccountAndRoleBindings(ctx context.Context, ns *corev1.Namespace, saName, rbName, clusterRoleName string) error {
	sa, err := r.reconcileBrokerServiceAccount(ctx, ns, resources.MakeServiceAccount(ns.Name, saName))
>>>>>>> f80233d5
	if err != nil {
		return fmt.Errorf("service account '%s': %w", saName, err)
	}

<<<<<<< HEAD
	_, err = r.reconcileBrokerRBAC(ctx, ns, sa, resources.MakeRoleBinding(rbName, ns, ns.Name, sa, clusterRoleName))
	if err != nil {
		return fmt.Errorf("role binding '%s': %v", rbName, err)
	}

	// Reconcile the RoleBinding allowing read access to the shared configmaps.
	// Note this RoleBinding is created in the system namespace and points to a
	// subject in the Broker's namespace.
	_, err = r.reconcileBrokerRBAC(ctx, ns, sa, resources.MakeRoleBinding(resources.ConfigRoleBindingName(sa.Name, ns.Name), ns, system.Namespace(), sa, configClusterRoleName))
	if err != nil {
		return fmt.Errorf("role binding '%s': %v", rbName, err)
	}

=======
	// Tell tracker to reconcile this namespace whenever the Service Account changes.
	if err = r.tracker.Track(utils.ObjectRef(sa, serviceAccountGVK), ns); err != nil {
		return fmt.Errorf("track service account '%s': %w", sa.Name, err)
	}

	rb, err := r.reconcileBrokerRBAC(ctx, ns, sa, resources.MakeRoleBinding(rbName, ns.Name, sa, clusterRoleName))
	if err != nil {
		return fmt.Errorf("role binding '%s': %w", rbName, err)
	}

	// Tell tracker to reconcile this namespace whenever the RoleBinding changes.
	if err = r.tracker.Track(utils.ObjectRef(rb, roleBindingGVK), ns); err != nil {
		return fmt.Errorf("track role binding '%s': %w", rb.Name, err)
	}

>>>>>>> f80233d5
	// If the Broker pull secret has not been specified, then nothing to copy.
	if r.brokerPullSecretName == "" {
		return nil
	}

	if sa.Name == resources.IngressServiceAccountName || sa.Name == resources.FilterServiceAccountName {
		// check for existence of brokerPullSecret, and skip copy if it already exists
		for _, v := range sa.ImagePullSecrets {
			if fmt.Sprintf("%s", v) == ("{" + r.brokerPullSecretName + "}") {
				return nil
			}
		}
		_, err := utils.CopySecret(r.KubeClientSet.CoreV1(), system.Namespace(), r.brokerPullSecretName, ns.Name, sa.Name)
		if err != nil {
			r.Recorder.Event(ns, corev1.EventTypeWarning, secretCopyFailure,
				fmt.Sprintf("Error copying secret %s/%s => %s/%s : %v", system.Namespace(), r.brokerPullSecretName, ns.Name, sa.Name, err))
			return fmt.Errorf("Error copying secret %s/%s => %s/%s : %w", system.Namespace(), r.brokerPullSecretName, ns.Name, sa.Name, err)
		} else {
			r.Recorder.Event(ns, corev1.EventTypeNormal, secretCopied,
				fmt.Sprintf("Secret copied into namespace %s/%s => %s/%s", system.Namespace(), r.brokerPullSecretName, ns.Name, sa.Name))
		}
	}

	return nil
}

// reconcileBrokerServiceAccount reconciles the Broker's service account for Namespace 'ns'.
func (r *Reconciler) reconcileBrokerServiceAccount(ctx context.Context, ns *corev1.Namespace, sa *corev1.ServiceAccount) (*corev1.ServiceAccount, error) {
	current, err := r.KubeClientSet.CoreV1().ServiceAccounts(ns.Name).Get(sa.Name, metav1.GetOptions{})

	// If the resource doesn't exist, we'll create it.
	if k8serrors.IsNotFound(err) {
		sa, err = r.KubeClientSet.CoreV1().ServiceAccounts(ns.Name).Create(sa)
		if err != nil {
			return nil, err
		}
		r.Recorder.Event(ns, corev1.EventTypeNormal, serviceAccountCreated,
			fmt.Sprintf("ServiceAccount '%s' created for the Broker", sa.Name))
		return sa, nil
	} else if err != nil {
		return nil, err
	}
	// Don't update anything that is already present.
	return current, nil
}

// reconcileBrokerRBAC reconciles the Broker's service account RBAC for the Namespace 'ns'.
func (r *Reconciler) reconcileBrokerRBAC(ctx context.Context, ns *corev1.Namespace, sa *corev1.ServiceAccount, rb *rbacv1.RoleBinding) (*rbacv1.RoleBinding, error) {
	current, err := r.KubeClientSet.RbacV1().RoleBindings(rb.Namespace).Get(rb.Name, metav1.GetOptions{})

	// If the resource doesn't exist, we'll create it.
	if k8serrors.IsNotFound(err) {
		rb, err = r.KubeClientSet.RbacV1().RoleBindings(rb.Namespace).Create(rb)
		if err != nil {
			return nil, err
		}
		r.Recorder.Event(ns, corev1.EventTypeNormal, serviceAccountRBACCreated,
			fmt.Sprintf("RoleBinding '%s/%s' created for the Broker", rb.Namespace, rb.Name))
		return rb, nil
	} else if err != nil {
		return nil, err
	}
	// Don't update anything that is already present.
	return current, nil
}

// reconcileBroker reconciles the default Broker for the Namespace 'ns'.
func (r *Reconciler) reconcileBroker(ctx context.Context, ns *corev1.Namespace) (*v1alpha1.Broker, error) {
	current, err := r.EventingClientSet.EventingV1alpha1().Brokers(ns.Name).Get(resources.DefaultBrokerName, metav1.GetOptions{})

	// If the resource doesn't exist, we'll create it.
	if k8serrors.IsNotFound(err) {
		b := resources.MakeBroker(ns)
		b, err = r.EventingClientSet.EventingV1alpha1().Brokers(ns.Name).Create(b)
		if err != nil {
			return nil, err
		}
		r.Recorder.Event(ns, corev1.EventTypeNormal, brokerCreated,
			"Default eventing.knative.dev Broker created.")
		return b, nil
	} else if err != nil {
		return nil, err
	}
	// Don't update anything that is already present.
	return current, nil
}<|MERGE_RESOLUTION|>--- conflicted
+++ resolved
@@ -24,6 +24,7 @@
 	"knative.dev/eventing/pkg/reconciler/namespace/resources"
 	"knative.dev/eventing/pkg/utils"
 	"knative.dev/pkg/system"
+	"knative.dev/pkg/tracker"
 
 	corev1listers "k8s.io/client-go/listers/core/v1"
 	rbacv1listers "k8s.io/client-go/listers/rbac/v1"
@@ -69,19 +70,12 @@
 	brokerPullSecretName string
 
 	// listers index properties about resources
-<<<<<<< HEAD
-	namespaceLister      corev1listers.NamespaceLister
-	serviceAccountLister corev1listers.ServiceAccountLister
-	roleBindingLister    rbacv1listers.RoleBindingLister
-	brokerLister         eventinglisters.BrokerLister
-=======
 	namespaceLister            corev1listers.NamespaceLister
 	serviceAccountLister       corev1listers.ServiceAccountLister
 	roleBindingLister          rbacv1listers.RoleBindingLister
 	brokerLister               eventinglisters.BrokerLister
 	configMapPropagationLister configslisters.ConfigMapPropagationLister
 	tracker                    tracker.Interface
->>>>>>> f80233d5
 }
 
 // Check that our Reconciler implements controller.Reconciler
@@ -151,23 +145,10 @@
 		return fmt.Errorf("broker filter: %w", err)
 	}
 
-<<<<<<< HEAD
 	if _, err := r.reconcileBroker(ctx, ns); err != nil {
 		return fmt.Errorf("broker: %v", err)
 	}
 
-=======
-	b, err := r.reconcileBroker(ctx, ns)
-	if err != nil {
-		return fmt.Errorf("broker: %w", err)
-	}
-
-	// Tell tracker to reconcile this namespace whenever the Broker changes.
-	if err = r.tracker.Track(utils.ObjectRef(b, brokerGVK), ns); err != nil {
-		return fmt.Errorf("track broker: %w", err)
-	}
-
->>>>>>> f80233d5
 	return nil
 }
 
@@ -194,49 +175,17 @@
 
 // reconcileServiceAccountAndRoleBinding reconciles the service account and role binding for
 // Namespace 'ns'.
-<<<<<<< HEAD
-func (r *Reconciler) reconcileServiceAccountAndRoleBindings(ctx context.Context, ns *corev1.Namespace, saName, rbName, clusterRoleName, configClusterRoleName string) error {
-
+func (r *Reconciler) reconcileServiceAccountAndRoleBindings(ctx context.Context, ns *corev1.Namespace, saName, rbName, clusterRoleName string) error {
 	sa, err := r.reconcileBrokerServiceAccount(ctx, ns, resources.MakeServiceAccount(ns, saName))
-=======
-func (r *Reconciler) reconcileServiceAccountAndRoleBindings(ctx context.Context, ns *corev1.Namespace, saName, rbName, clusterRoleName string) error {
-	sa, err := r.reconcileBrokerServiceAccount(ctx, ns, resources.MakeServiceAccount(ns.Name, saName))
->>>>>>> f80233d5
 	if err != nil {
 		return fmt.Errorf("service account '%s': %w", saName, err)
 	}
 
-<<<<<<< HEAD
 	_, err = r.reconcileBrokerRBAC(ctx, ns, sa, resources.MakeRoleBinding(rbName, ns, ns.Name, sa, clusterRoleName))
 	if err != nil {
-		return fmt.Errorf("role binding '%s': %v", rbName, err)
-	}
-
-	// Reconcile the RoleBinding allowing read access to the shared configmaps.
-	// Note this RoleBinding is created in the system namespace and points to a
-	// subject in the Broker's namespace.
-	_, err = r.reconcileBrokerRBAC(ctx, ns, sa, resources.MakeRoleBinding(resources.ConfigRoleBindingName(sa.Name, ns.Name), ns, system.Namespace(), sa, configClusterRoleName))
-	if err != nil {
-		return fmt.Errorf("role binding '%s': %v", rbName, err)
-	}
-
-=======
-	// Tell tracker to reconcile this namespace whenever the Service Account changes.
-	if err = r.tracker.Track(utils.ObjectRef(sa, serviceAccountGVK), ns); err != nil {
-		return fmt.Errorf("track service account '%s': %w", sa.Name, err)
-	}
-
-	rb, err := r.reconcileBrokerRBAC(ctx, ns, sa, resources.MakeRoleBinding(rbName, ns.Name, sa, clusterRoleName))
-	if err != nil {
 		return fmt.Errorf("role binding '%s': %w", rbName, err)
 	}
 
-	// Tell tracker to reconcile this namespace whenever the RoleBinding changes.
-	if err = r.tracker.Track(utils.ObjectRef(rb, roleBindingGVK), ns); err != nil {
-		return fmt.Errorf("track role binding '%s': %w", rb.Name, err)
-	}
-
->>>>>>> f80233d5
 	// If the Broker pull secret has not been specified, then nothing to copy.
 	if r.brokerPullSecretName == "" {
 		return nil
